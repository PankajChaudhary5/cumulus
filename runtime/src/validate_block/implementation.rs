// Copyright 2019 Parity Technologies (UK) Ltd.
// This file is part of Substrate.

// Substrate is free software: you can redistribute it and/or modify
// it under the terms of the GNU General Public License as published by
// the Free Software Foundation, either version 3 of the License, or
// (at your option) any later version.

// Substrate is distributed in the hope that it will be useful,
// but WITHOUT ANY WARRANTY; without even the implied warranty of
// MERCHANTABILITY or FITNESS FOR A PARTICULAR PURPOSE.  See the
// GNU General Public License for more details.

// You should have received a copy of the GNU General Public License
// along with Cumulus. If not, see <http://www.gnu.org/licenses/>.

//! The actual implementation of the validate block functionality.

use crate::WitnessData;
use runtime_primitives::traits::{
	Block as BlockT, Header as HeaderT, Hash as HashT
};
use executive::ExecuteBlock;
use primitives::{Blake2Hasher, H256};

use substrate_trie::{MemoryDB, read_trie_value, delta_trie_root, Layout};

use rstd::{slice, ptr, cmp, vec::Vec, boxed::Box, mem};

use hash_db::{HashDB, EMPTY_PREFIX};

<<<<<<< HEAD
=======
use parachain::ValidationParams;

>>>>>>> 03b49b4a
static mut STORAGE: Option<Box<dyn Storage>> = None;
/// The message to use as expect message while accessing the `STORAGE`.
const STORAGE_SET_EXPECT: &str =
	"`STORAGE` needs to be set before calling this function.";
const STORAGE_ROOT_LEN: usize = 32;

/// Extract the hashing algorithm type from the given block type.
type HashingOf<B> = <<B as BlockT>::Header as HeaderT>::Hashing;

/// Abstract the storage into a trait without `Block` generic.
trait Storage {
	/// Retrieve the value for the given key.
	fn get(&self, key: &[u8]) -> Option<Vec<u8>>;

	/// Insert the given key and value.
	fn insert(&mut self, key: &[u8], value: &[u8]);

	/// Remove key and value.
	fn remove(&mut self, key: &[u8]);

	/// Calculate the storage root.
	fn storage_root(&mut self) -> [u8; STORAGE_ROOT_LEN];
}

/// Validate a given parachain block on a validator.
#[doc(hidden)]
<<<<<<< HEAD
pub fn validate_block<B: BlockT<Hash = H256>, E: ExecuteBlock<B>>(
	mut arguments: &[u8],
=======
pub fn validate_block<B: BlockT, E: ExecuteBlock<B>>(
	params: ValidationParams,
>>>>>>> 03b49b4a
) {
	use codec::Decode;

	let block_data = crate::ParachainBlockData::<B>::decode(&mut &params.block_data[..])
		.expect("Invalid parachain block data");

	let parent_head = B::Header::decode(&mut &params.parent_head[..]).expect("Invalid parent head");

	// TODO: Add `PolkadotInherent`.
	let block = B::new(block_data.header, block_data.extrinsics);
	assert!(parent_head.hash() == *block.header().parent_hash(), "Invalid parent hash");

	let storage = WitnessStorage::<B>::new(
		block_data.witness_data,
		block_data.witness_data_storage_root,
	).expect("Witness data and storage root always match; qed");

	let _guard = unsafe {
		STORAGE = Some(Box::new(storage));
		(
			// Replace storage calls with our own implementations
			rio::ext_get_allocated_storage.replace_implementation(ext_get_allocated_storage),
			rio::ext_get_storage_into.replace_implementation(ext_get_storage_into),
			rio::ext_set_storage.replace_implementation(ext_set_storage),
			rio::ext_exists_storage.replace_implementation(ext_exists_storage),
			rio::ext_clear_storage.replace_implementation(ext_clear_storage),
			rio::ext_storage_root.replace_implementation(ext_storage_root),
		)
	};

	E::execute_block(block);
}

/// The storage implementation used when validating a block that is using the
/// witness data as source.
struct WitnessStorage<B: BlockT> {
	witness_data: MemoryDB<Blake2Hasher>,
	overlay: hashbrown::HashMap<Vec<u8>, Option<Vec<u8>>>,
	storage_root: B::Hash,
}

impl<B: BlockT<Hash = H256>> WitnessStorage<B> {
	/// Initialize from the given witness data and storage root.
	///
	/// Returns an error if given storage root was not found in the witness data.
	fn new(
		data: WitnessData,
		storage_root: B::Hash,
	) -> Result<Self, &'static str> {
		let mut db = MemoryDB::default();
		data.into_iter().for_each(|i| { db.insert(EMPTY_PREFIX, &i); });

		if !db.contains(&storage_root, EMPTY_PREFIX) {
			return Err("Witness data does not contain given storage root.")
		}

		Ok(Self {
			witness_data: db,
			overlay: Default::default(),
			storage_root,
		})
	}
}

impl<B: BlockT<Hash = H256>> Storage for WitnessStorage<B> {
	fn get(&self, key: &[u8]) -> Option<Vec<u8>> {
		self.overlay.get(key).cloned().or_else(|| {
			read_trie_value::<Layout<Blake2Hasher>, _>(
				&self.witness_data,
				&self.storage_root,
				key,
			).ok()
		}).unwrap_or(None)
	}

	fn insert(&mut self, key: &[u8], value: &[u8]) {
		self.overlay.insert(key.to_vec(), Some(value.to_vec()));
	}

	fn remove(&mut self, key: &[u8]) {
		self.overlay.insert(key.to_vec(), None);
	}

	fn storage_root(&mut self) -> [u8; STORAGE_ROOT_LEN] {
		let root = match delta_trie_root::<Layout<Blake2Hasher>, _, _, _, _>(
			&mut self.witness_data,
			self.storage_root.clone(),
			self.overlay.drain()
		) {
			Ok(root) => root,
			Err(_) => return [0; STORAGE_ROOT_LEN],
		};

		assert!(root.as_ref().len() <= STORAGE_ROOT_LEN);
		let mut res = [0; STORAGE_ROOT_LEN];
		res.copy_from_slice(root.as_ref());
		res
	}
}

unsafe fn ext_get_allocated_storage(
	key_data: *const u8,
	key_len: u32,
	written_out: *mut u32,
) -> *mut u8 {
	let key = slice::from_raw_parts(key_data, key_len as usize);
	match STORAGE.as_mut().expect(STORAGE_SET_EXPECT).get(key) {
		Some(value) => {
			let mut out_value: Vec<_> = value.clone();
			*written_out = out_value.len() as u32;
			let ptr = out_value.as_mut_ptr();
			mem::forget(out_value);
			ptr
		},
		None => {
			*written_out = u32::max_value();
			ptr::null_mut()
		}
	}
}

unsafe fn ext_set_storage(
	key_data: *const u8,
	key_len: u32,
	value_data: *const u8,
	value_len: u32,
) {
	let key = slice::from_raw_parts(key_data, key_len as usize);
	let value = slice::from_raw_parts(value_data, value_len as usize);

	STORAGE.as_mut().expect(STORAGE_SET_EXPECT).insert(key, value);
}

unsafe fn ext_get_storage_into(
	key_data: *const u8,
	key_len: u32,
	value_data: *mut u8,
	value_len: u32,
	value_offset: u32,
) -> u32 {
	let key = slice::from_raw_parts(key_data, key_len as usize);
	let out_value = slice::from_raw_parts_mut(value_data, value_len as usize);

	match STORAGE.as_mut().expect(STORAGE_SET_EXPECT).get(key) {
		Some(value) => {
			let value = &value[value_offset as usize..];
			let len = cmp::min(value_len as usize, value.len());
			out_value[..len].copy_from_slice(&value[..len]);
			len as u32
		},
		None => {
			u32::max_value()
		}
	}
}

unsafe fn ext_exists_storage(key_data: *const u8, key_len: u32) -> u32 {
	let key = slice::from_raw_parts(key_data, key_len as usize);

	if STORAGE.as_mut().expect(STORAGE_SET_EXPECT).get(key).is_some() {
		1
	} else {
		0
	}
}

unsafe fn ext_clear_storage(key_data: *const u8, key_len: u32) {
	let key = slice::from_raw_parts(key_data, key_len as usize);

	STORAGE.as_mut().expect(STORAGE_SET_EXPECT).remove(key);
}

unsafe fn ext_storage_root(result: *mut u8) {
	let res = STORAGE.as_mut().expect(STORAGE_SET_EXPECT).storage_root();
	let result = slice::from_raw_parts_mut(result, STORAGE_ROOT_LEN);
	result.copy_from_slice(&res);
}<|MERGE_RESOLUTION|>--- conflicted
+++ resolved
@@ -17,9 +17,7 @@
 //! The actual implementation of the validate block functionality.
 
 use crate::WitnessData;
-use runtime_primitives::traits::{
-	Block as BlockT, Header as HeaderT, Hash as HashT
-};
+use runtime_primitives::traits::{Block as BlockT, Header as HeaderT};
 use executive::ExecuteBlock;
 use primitives::{Blake2Hasher, H256};
 
@@ -29,20 +27,14 @@
 
 use hash_db::{HashDB, EMPTY_PREFIX};
 
-<<<<<<< HEAD
-=======
 use parachain::ValidationParams;
 
->>>>>>> 03b49b4a
 static mut STORAGE: Option<Box<dyn Storage>> = None;
 /// The message to use as expect message while accessing the `STORAGE`.
 const STORAGE_SET_EXPECT: &str =
 	"`STORAGE` needs to be set before calling this function.";
 const STORAGE_ROOT_LEN: usize = 32;
 
-/// Extract the hashing algorithm type from the given block type.
-type HashingOf<B> = <<B as BlockT>::Header as HeaderT>::Hashing;
-
 /// Abstract the storage into a trait without `Block` generic.
 trait Storage {
 	/// Retrieve the value for the given key.
@@ -60,13 +52,8 @@
 
 /// Validate a given parachain block on a validator.
 #[doc(hidden)]
-<<<<<<< HEAD
 pub fn validate_block<B: BlockT<Hash = H256>, E: ExecuteBlock<B>>(
-	mut arguments: &[u8],
-=======
-pub fn validate_block<B: BlockT, E: ExecuteBlock<B>>(
 	params: ValidationParams,
->>>>>>> 03b49b4a
 ) {
 	use codec::Decode;
 
